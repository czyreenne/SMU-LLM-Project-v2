--- conflicted
+++ resolved
@@ -122,15 +122,9 @@
 
 
             enhanced_question = (
-<<<<<<< HEAD
                 f"<ProblemScenario>\n{question}\n</ProblemScenario>\n"
                 f"<RelevantLaw>\n{context_text}\n</RelevantLaw>\n"
                 "<Instructions>\nWrite a legal analysis of the legal claims and issues raised by the Problem Scenario. Focus on the specific Question(s) asked at the end. Ignore legal issues outside the scope of the Question(s). For each question, start by providing a summary of all legal issues raised. Next, for each legal issue, break down your analysis into its basic elements and address each element separately in an Issue, Law, Application, and Conclusion (ILAC) block. Here is what to do within each ILAC block: \n\n1. Issue:\n  1.1. Each legal element forms an issue in the form of a question.\n  1.2. Before going through the next issue (legal element), you must first address the Law, Application and Conclusion for that issue.\n\n2. Law:\n  2.1. For each legal element, write all the legal materials relevant to that element and cite all the legislation and case law associated with that element. You may any relevant information provided under 'Relevant Law' (delimited with XML tags) but are not limited to the above. Cite any relevant statutues, regulations, guidance or case law that are authoritative in SINGAPORE.\n\n3. Application:\n  3.1. For every Application, provide as many arguments as possible from both the plaintiff and defendant's perspectives and assess the weaknesses and strengths of their case.\n  3.2. Your argument must be based on facts and events in the 'Problem Scenario'. Assume the reader does not have access to the Problem Scenario and therefore that you must spell out all the events you are referring to.\n\n4. Conclusion:\n  4.1. For each legal element, write a 'conclusion' based on your opinion.\n  4.2. It's important to consider whether the plaintiff or defendant's argument is stronger based on the available evidence and relevant burdens of proof.\n\nUse an academic tone, concise writing, postgraduate level. Write more than 1000 and less than 2500 words.\n</Instructions>"
-=======
-                f"Original Question: {question}\n\n"
-                f"Relevant Cases and Statutes:\n{context_text}\n\n"
-                f"Based on the above context and your legal knowledge, please analyze the original question."
->>>>>>> 7d7c1b5e
             )
         else:
             print("\nNo documents retrieved. Proceeding with original question.")
